--- conflicted
+++ resolved
@@ -82,14 +82,6 @@
         slide->updateCacheVideos(pageIndex+1);
 }
 
-<<<<<<< HEAD
-void PresentationScreen::receiveTimeoutSignal()
-{
-    renderPage(slide->pageNumber() + 1, true);
-}
-
-=======
->>>>>>> 7240b5d4
 void PresentationScreen::receiveNewPageNumber(const int pageNumber)
 {
     // TODO: fix duration: define clearly when the duration is set and when not.
